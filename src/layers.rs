--- conflicted
+++ resolved
@@ -30,10 +30,7 @@
     }
 
     /// Get the height thickness in meters
-<<<<<<< HEAD
-=======
     #[cfg_attr(feature = "cargo-clippy", allow(float_cmp))]
->>>>>>> 5802d015
     pub fn height_thickness(&self) -> Result<f64> {
         let top = self.top.height.ok_or(MissingValue)?;
         let bottom = self.bottom.height.ok_or(MissingValue)?;
@@ -45,10 +42,7 @@
     }
 
     /// Get the pressure thickness.
-<<<<<<< HEAD
-=======
     #[cfg_attr(feature = "cargo-clippy", allow(float_cmp))]
->>>>>>> 5802d015
     pub fn pressure_thickness(&self) -> Result<f64> {
         let bottom_p = self.bottom.pressure.ok_or(MissingValue)?;
         let top_p = self.top.pressure.ok_or(MissingValue)?;
@@ -136,21 +130,6 @@
         bottom_press = last_press;
     }
 
-<<<<<<< HEAD
-    fn push_layer(
-        bottom_press: f64,
-        top_press: f64,
-        snd: &Sounding,
-        target_vec: &mut SmallVec<[Layer; ::VEC_SIZE]>,
-    ) -> Result<()> {
-        let bottom = ::interpolation::linear_interpolate(snd, bottom_press)?;
-        let top = ::interpolation::linear_interpolate(snd, top_press)?;
-        target_vec.push(Layer { bottom, top });
-        Ok(())
-    }
-
-=======
->>>>>>> 5802d015
     for (t, press) in profile {
         if let (Some(t), Some(press)) = (*t, *press) {
             // Do not use if-else or continue statements because a layer might be so thin that
