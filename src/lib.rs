#![warn(missing_docs)]
/*!
Functions and data types for analyzing soundings from the 
[sounding-base](https://github.com/rnleach/sounding-base.git) crate.

## Purpose
Provides analysis capabilities for the [sounding-base](https://github.com/rnleach/sounding-base.git) 
crate.

*/

//
// API
//
pub use analysis::{Analysis, Index};

pub mod error;
pub use error::*;

pub use interpolation::linear_interpolate;

pub mod layers;
pub use layers::Layer;

pub mod levels;

pub mod parcel;
pub use parcel::Parcel;

pub mod profile;

//
// Internal use only
//

// 3rd party libs
extern crate failure;
#[macro_use]
extern crate failure_derive;
extern crate smallvec;

// framework libs
extern crate metfor;
extern crate sounding_base;

// dev only libs
#[cfg(test)]
extern crate sounding_validate;

// Modules
mod interpolation;
mod analysis;
<<<<<<< HEAD
#[cfg(test)]
mod test_data;

pub(crate) const VEC_SIZE: usize = 2;
=======

#[allow(missing_docs)] // Make pub for use with integration tests.
pub const VEC_SIZE: usize = 2;
>>>>>>> 5802d015
<|MERGE_RESOLUTION|>--- conflicted
+++ resolved
@@ -50,13 +50,6 @@
 // Modules
 mod interpolation;
 mod analysis;
-<<<<<<< HEAD
-#[cfg(test)]
-mod test_data;
-
-pub(crate) const VEC_SIZE: usize = 2;
-=======
 
 #[allow(missing_docs)] // Make pub for use with integration tests.
-pub const VEC_SIZE: usize = 2;
->>>>>>> 5802d015
+pub const VEC_SIZE: usize = 2;