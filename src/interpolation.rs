use sounding_base::{DataRow, Sounding};

use error::*;
use error::AnalysisError::*;

/// Interpolate values from the vertical sounding using pressure as the primary coordinate.
///
/// Returns a `DataRow` struct with interpolated values.
pub fn linear_interpolate(snd: &Sounding, target_p: f64) -> Result<DataRow> {
    use sounding_base::Profile::*;

    let pressure = snd.get_profile(Pressure);
    let temperature = snd.get_profile(Temperature);
    let wet_bulb = snd.get_profile(WetBulb);
    let dew_point = snd.get_profile(DewPoint);
    let theta_e = snd.get_profile(ThetaE);
    let direction = snd.get_profile(WindDirection);
    let speed = snd.get_profile(WindSpeed);
    let omega = snd.get_profile(PressureVerticalVelocity);
    let height = snd.get_profile(GeopotentialHeight);
    let cloud_fraction = snd.get_profile(CloudFraction);

    let mut result = DataRow::default();
    result.pressure = Option::from(target_p);

    let mut below_idx: usize = 0;
    let mut above_idx: usize = 0;
    let mut found_bottom: bool = false;
    for (i, p) in pressure.iter().enumerate() {
        if let Some(p) = *p {
            if p > target_p {
                below_idx = i;
                found_bottom = true;
            } else if p < target_p && found_bottom {
                above_idx = i;
                break;
<<<<<<< HEAD
=======
            } else if (p - target_p).abs() <= ::std::f64::EPSILON {
                return snd.get_data_row(i).ok_or(AnalysisError::InvalidInput);
>>>>>>> 5802d015
            } else {
                break; // leave above_idx = 0 to signal error
            }
        }
    }

    if above_idx != 0 {
        let p_below = pressure[below_idx].unwrap();
        let p_above = pressure[above_idx].unwrap();
        let run = p_above - p_below;
        let dp = target_p - p_below;

        result.temperature = eval_linear_interp(below_idx, above_idx, run, dp, temperature);
        result.wet_bulb = eval_linear_interp(below_idx, above_idx, run, dp, wet_bulb);
        result.dew_point = eval_linear_interp(below_idx, above_idx, run, dp, dew_point);
        result.theta_e = eval_linear_interp(below_idx, above_idx, run, dp, theta_e);

        // Special interpolation for anlges
        if direction.len() > above_idx {
            if let (Some(dir_below), Some(dir_above)) = (direction[below_idx], direction[above_idx])
            {
                let x_below = dir_below.to_radians().sin();
                let x_above = dir_above.to_radians().sin();
                let y_below = dir_below.to_radians().cos();
                let y_above = dir_above.to_radians().cos();

                let rise_x = x_above - x_below;
                let rise_y = y_above - y_below;

                let x_dir = x_below + dp * rise_x / run;
                let y_dir = y_below + dp * rise_y / run;

                let mut dir = x_dir.atan2(y_dir).to_degrees();

                while dir < 0.0 {
                    dir += 360.0;
                }
                while dir > 360.0 {
                    dir -= 360.0;
                }

                result.direction = dir.into();
            }
        }

        result.speed = eval_linear_interp(below_idx, above_idx, run, dp, speed);
        result.omega = eval_linear_interp(below_idx, above_idx, run, dp, omega);
        result.height = eval_linear_interp(below_idx, above_idx, run, dp, height);
        result.cloud_fraction = eval_linear_interp(below_idx, above_idx, run, dp, cloud_fraction);
        Ok(result)
    } else {
        // Target pressure was above or below actual pressures in the sounding.
        Err(InvalidInput)
    }
}

fn eval_linear_interp(
    blw_idx: usize,
    abv_idx: usize,
    run: f64,
    dp: f64,
    array: &[Option<f64>],
) -> Option<f64> {
    if array.len() > abv_idx {
        if let (Some(val_below), Some(val_above)) = (array[blw_idx], array[abv_idx]) {
            let rise = val_above - val_below;
            Option::from(val_below + dp * rise / run)
        } else {
            Option::default()
        }
    } else {
        Option::default()
    }
}

pub(crate) fn linear_interp(x_val: f64, x1: f64, x2: f64, y1: f64, y2: f64) -> f64 {
    let run = x2 - x1;
    let rise = y2 - y1;
    let dx = x_val - x1;

    y1 + rise / run * dx
}<|MERGE_RESOLUTION|>--- conflicted
+++ resolved
@@ -34,11 +34,8 @@
             } else if p < target_p && found_bottom {
                 above_idx = i;
                 break;
-<<<<<<< HEAD
-=======
             } else if (p - target_p).abs() <= ::std::f64::EPSILON {
                 return snd.get_data_row(i).ok_or(AnalysisError::InvalidInput);
->>>>>>> 5802d015
             } else {
                 break; // leave above_idx = 0 to signal error
             }
