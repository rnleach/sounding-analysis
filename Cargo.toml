--- conflicted
+++ resolved
@@ -1,12 +1,7 @@
 [package]
 name = "sounding-analysis"
-<<<<<<< HEAD
 version = "0.13.2"
-authors = ["Ryan Leach <clumsycodemonkey@gmail.com>"]
-=======
-version = "0.13.1"
 authors = ["Ryan <rnleach@users.noreply.github.com>"]
->>>>>>> c1951ebf
 description = """Types and functions for working with weather soundings."""
 repository = "https://github.com/rnleach/sounding-analysis.git"
 readme = "README.md"
